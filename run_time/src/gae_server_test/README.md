--- conflicted
+++ resolved
@@ -11,10 +11,6 @@
 
 Running shaped 3G/4G Network tests
 
-<<<<<<< HEAD
-
-=======
->>>>>>> 8f180c81
 -Install trickle, 'sudo apt-get install trickle'
 -Run trickle to see all commandline options
 -Before issuing command make sure google-chrome is closed
