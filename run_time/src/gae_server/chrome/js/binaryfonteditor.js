--- conflicted
+++ resolved
@@ -130,11 +130,7 @@
 
 /**
  * @param {function(number)} setter One of setUint or setInt functions
-<<<<<<< HEAD
  * @param {Array.<number>} arr
-=======
- * @param {Array.<number>} arr .
->>>>>>> 613f6cea
  */
 tachyfont.BinaryFontEditor.prototype.setArrayOf = function(setter, arr) {
   var count = arr.length;
