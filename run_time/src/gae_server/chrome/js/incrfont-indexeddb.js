--- conflicted
+++ resolved
@@ -117,17 +117,9 @@
       var rle_fontdata = new DataView(xfer_bytes, fileinfo.headSize);
       var raw_base = RLEDecoder.rleDecode([header_data, rle_fontdata]);
       var raw_basefont = new DataView(raw_base.buffer, header_data.byteLength);
-<<<<<<< HEAD
-      
       IncrementalFontUtils.writeCmap12(raw_basefont, fileinfo);
       IncrementalFontUtils.writeCmap4(raw_basefont, fileinfo);
       IncrementalFontUtils.writeCharsetFormat2(raw_basefont, fileinfo);
-
-=======
-      IncrementalFontUtils.writeCmap12(raw_basefont, fileinfo);
-      IncrementalFontUtils.writeCmap4(raw_basefont, fileinfo);
-      IncrementalFontUtils.writeCharsetFormat2(raw_basefont, fileinfo);
->>>>>>> 167c3c19
       var basefont =
         IncrementalFontUtils.sanitizeBaseFont(fileinfo, raw_basefont);
       incrFontMgr.persistDelayed_(IncrementalFont.BASE);
