
<!DOCTYPE html>
<!--
  Copyright 2014 Google Inc. All rights reserved.

  Licensed under the Apache License, Version 2.0 (the "License");
  you may not use this file except in compliance with the License.
  You may obtain a copy of the License at

      http://www.apache.org/licenses/LICENSE-2.0

  Unless required by applicable law or agreed to in writing, software
  distributed under the License is distributed on an "AS IS" BASIS,
  WITHOUT WARRANTIES OR CONDITIONS OF ANY KIND, either express or implied.
  See the License for the specific language governing permissions and
  limitations under the License.
-->
<<<<<<< HEAD
  <html>
  <head>
  <meta charset="UTF-8">

  <title>Font Loading Test(js loader)</title>


  </head>
  <body>
 
  <div id='alphabet'  style="font-family: nanum-brush;" >ABCDEFGHIJKLMNOPQRSTUVWXYZ</div>
  
=======
<html>
<head>
<meta charset="UTF-8">
<title>Font Loading Test(js loader)</title>
</head>
<body>

  <div id='alphabet' style="font-family: nanum-brush;">
    ABCDEFGHIJKLMNOPQRSTUVWXYZ<br>
    DaumTistory로그인대항해시대공략bset블로그홈|지역로그|태그|미디어로그|방명록|관리<br>
    자|글쓰기한국어중국어음식:머스트-시도-들어본적이없는퓨전요리분류없음2013/10/1123:3<br>
    0이곳은해외"중국음식"는가짜대융합경계를벌리고경향이알려져있다.페루는"공항"(야끼소바와튀긴쌀을<br>
    혼합요리)가,인디언만주닭을가지고,자메이카는바보야끼소바를가지고있고,미국인은사랑포춘쿠키,게랑,<br>
    참깨닭이있다.어떤한국인은어떻습니까?당신은한국요리의모든김치,두부수프,한국BBQ에대해생각한다면<br>
    ,당신은놓치고큰그림을.한국과중국은다시몇세기를간다풍부한역사를공유하고,그래서그기간동안전통요리의<br>
    교환이될것이라고매우생각할수있습니다.역사계정에따르면,한국현대중국요리의탄생은대부분의서쪽해안항구<br>
    도시에중국인사람들의합의로거슬러올라갈수인천19세기후반합니다.서울과인천에서두미만600킬로미터-<br>
    한국어중국어음식은매우베이징과산동성을포함한동북중국어요리전통에의해영향을받는다.한국어중국어음식북<br>
    동부중국요리에서많은요소를유지하는동안,그것은여전히인해국내및해외한국어지역사회에서의현지화된맛과레<br>
    스토랑의농도에기본적으로한국어입니다.따라서,요리정확하게한국식중국음식과같이설명하고결코완전히확실<br>
    한것으로위장할수있습니다.한반도이외한국어중국어레스토랑같은도시의주요한인사회에서팝업이뉴욕,로스앤<br>
    젤레스,베이징과상하이에서도부품.그냥미국처럼중국음식은한국전역,저렴한신속하고편리한식사옵션으로잘<br>
    간주됩니다.그것은어떤한국어마을건너편압축큰,격렬한금속상자와함께중국어배달오토바이를모두볼드물지에<br>
    서아닙니다.아래한국어중국어음식을구성하는가장잘알려진메인반찬의일부입니다.한국카톨릭교하는매우까다<br>
    로운언어이기때문에romanizations아래에나타납니다당신이레스토랑메뉴에서볼동일하지않을수있<br>
    습니다.당신은또한한국어(왼쪽)와중국어번체(오른쪽)스크립트를참조할수있습니다.Jjajangmy<br>
    eon(짜장면/酢酱面)그것은유비쿼터스검은콩소스국수접시의당신의지역한국어중국어레스토랑에서은혜는<br>
    모든테이블.Jjajangmyeon의소스는일반적으로해산물,절단돼지고기조각,그리고호박이나오이슬<br>
    라이스야채를포함한다.Jjajangmyeon의서명두꺼운면은하얀밀가루로만들어집니다.사실상의미J<br>
    jajangmyeon,"튀김소스국수를,"중국요리zhajiangmian의"Koreanized<br>
    "버전입니다."Jjajangbap"이요리의인기가변형하는쌀국수밖으로스왑.Jjamppong(짬<br>
    뽕/炒码面)당신은매운국물,해산물,두꺼운,씹는맛이국수를사랑한다면,당신은아마jjamgppong<br>
    사랑합니다.Jjamppong는jjajangmyeon과함께,한국의중국요리의두왕입니다.Jjam<br>
    ppong는짬뽕,나가사키에서발생하는유사한비매운일본어국수요리와혼동되지않습니다.탕수육(탕수육/<br>
    糖醋肉)탕수육은본질적으로혼합된채소와같은당근,오이,양파,나무귀,사과와파인애플등의과일의배열새콤<br>
    달콤한닭Koreanized버전입니다.쇠고기와돼지고기는더일반적으로미국의대응에사용되는닭에대한인<br>
    기가대체이다.탕수육의바삭외부층과달콤한젤리소스코팅접시에두가지고유한특징입니다.Kkanpungg<br>
    i(깐풍기/宫爆鸡)매운마늘요리를사랑하는사람들은kkanpunggi을시도해야합니다.완두콩,고추<br>
    ,양파,말린고추등모듬야채는,이아름다운접시에색상의배열을추가합니다.튀김돼지고기닭고기,쇠고기,또<br>
    는두부로대체할수있습니다.이풍미요리는일반TSO의치킨에가깝다하지만,킥과개성을추가로.MAPA두부<br>
    (마파두부/麻婆豆腐)MAPA두부는마파두부,불가항력매운Sichuanese두부진미에서파생됩니다<br>
    .이요리의재료는다음과같습니다:단단한두부,다진쇠고기,고추,녹색양파.MAPA두부는일본어,중국어<br>
    요리mabodofu로알려져있습니다.MAPA두부는일반적으로매운맛의균형을측면에쌀제공됩니다.만두<br>
    (만두/馒头)만두는각각중국과일본에서JIAOZI와만두와비슷한한국식만두입니다.만두는중국문화에만<br>
    두를말합니다mantou의동족이다.만두는튀김찜또는삶은될수있으며일반적으로간장소스와함께제공됩니다<br>
    .Danmuji(단무지/萝卜)Danmuji실제로중국요리보다일식에가까운수있습니다.Danmuj<br>
    i,절인무우는어떤한국어중국어식사세트의필수반찬이다.일반적인한식당과는달리한국중국식당은최대네개의<br>
    작은접시에반찬을유지:danmuji,김치,생양파,그리고검은콩소스를찍기.김치(김치/泡菜)한국의<br>
    중국음식은한국의식사김치없이완료없다고단언.뭔가있다면,한국어중국어레스토랑에서반찬으로김치의표준화<br>
    요리를주로한국어고객에게충족시켜보여줍니다.시계:한국미식가인천에서"한국에서최고의중국음식점"에방<br>
    문을지불합니다.Postedby우낀세상Trackback0,Comment0:이름:비밀번호:홈페<br>
    이지비밀글1...118119120121122123124125126...129우낀세상카테고리<br>
    분류전체보기(129)대항해시대공략!(17)워밸리온라인(13)드래곤기사단(20)템페스트사가(<br>
    22)영화(2)게임(5)일상(7)물생활(14)최근에올라온글crs사육기타비아사료.crs사육기<br>
    촌씨알이.드래곤기사단가장효율적인...드래곤기사단펫설명서.드래곤기사단전설도안.최근에달린댓글d<br>
    yddL3061@NAV...이백04/09좋은정보잘보...대박이03/19http://qwed<br>
    01...추워잉02/18http://qwed01...우낀세상02/18http://qwed0<br>
    1...우낀세상02/18최근에받은트래백글보관함2014/04(3)2014/03(7)2014/<br>
    02(16)2014/01(25)2013/12(19)«2014/04»일월화수목금토123456<br>
    789101112131415161718192021222324252627282930태그목록웹<br>
    하드링크tistory티스토리가입하기!rssTOTAL:13,765TODAY:15YESTERD<br>
    AY:80지역로그:태그:미디어로그:방명록:관리자:글쓰기우낀세상's<br>
    BlogispoweredbyDaum/DesignedbyTistory<br>

  </div>

>>>>>>> 5be50ffc
  <script src="/opentype_js/parse.js"></script>
  <script src="js/script.js"></script>
  <script src="/zlib_js/gunzip.min.js"></script>
  <script>updateFont('nanum-brush');</script>
  <!-- Use slow_server to cause WebPageTest.org to run longer and have a
       constant runtime to make visual comparison between web fonts and
       incremental fonts more obvious. For development you may want to set the
       delay shorter. -->
  <img src="/slow_server?delay=30" height="1" width="1">
</body>
</html><|MERGE_RESOLUTION|>--- conflicted
+++ resolved
@@ -15,20 +15,7 @@
   See the License for the specific language governing permissions and
   limitations under the License.
 -->
-<<<<<<< HEAD
-  <html>
-  <head>
-  <meta charset="UTF-8">
 
-  <title>Font Loading Test(js loader)</title>
-
-
-  </head>
-  <body>
- 
-  <div id='alphabet'  style="font-family: nanum-brush;" >ABCDEFGHIJKLMNOPQRSTUVWXYZ</div>
-  
-=======
 <html>
 <head>
 <meta charset="UTF-8">
@@ -36,8 +23,11 @@
 </head>
 <body>
 
-  <div id='alphabet' style="font-family: nanum-brush;">
-    ABCDEFGHIJKLMNOPQRSTUVWXYZ<br>
+ <div  style="font-family: nanum-brush;">
+    XZABCDEFGHIJKLMNOPQRSTUVWXYZ__
+ </div>
+ <script>console.log(document.body.innerText);</script>
+  <div  style="font-family: nanum-brush;">
     DaumTistory로그인대항해시대공략bset블로그홈|지역로그|태그|미디어로그|방명록|관리<br>
     자|글쓰기한국어중국어음식:머스트-시도-들어본적이없는퓨전요리분류없음2013/10/1123:3<br>
     0이곳은해외"중국음식"는가짜대융합경계를벌리고경향이알려져있다.페루는"공항"(야끼소바와튀긴쌀을<br>
@@ -95,7 +85,6 @@
 
   </div>
 
->>>>>>> 5be50ffc
   <script src="/opentype_js/parse.js"></script>
   <script src="js/script.js"></script>
   <script src="/zlib_js/gunzip.min.js"></script>
