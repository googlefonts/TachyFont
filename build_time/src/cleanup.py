"""
  Copyright 2014 Google Inc. All rights reserved.

  Licensed under the Apache License, Version 2.0 (the "License");
  you may not use this file except in compliance with the License.
  You may obtain a copy of the License at

      http://www.apache.org/licenses/LICENSE-2.0

  Unless required by applicable law or agreed to in writing, software
  distributed under the License is distributed on an "AS IS" BASIS,
  WITHOUT WARRANTIES OR CONDITIONS OF ANY KIND, either express or implied.
  See the License for the specific language governing permissions and
  limitations under the License.
"""

from cleaner import Cleaner
from glyph_sets import get_whitespace_and_ignorable_list


def clean_invalid_glyphs_and_remove_hinting(fontfile, hinting, output):
<<<<<<< HEAD
  exceptional_list = get_whitespace_and_ignorable_list()
  cleaner = Cleaner(fontfile, hinting, exceptional_list)
=======
  whitespace_and_ignorable_list = get_whitespace_and_ignorable_list()
  cleaner = Cleaner(fontfile, hinting, whitespace_and_ignorable_list)
>>>>>>> 93354f8f
  cleaner.clean()
  cleaner.save(output)
  cleaner.close()


def cleanup(fontfile, hinting, output):
  """Calls cleanup pipeline Each routine must have three arguments fontfile,hinting and output

  """
  clean_invalid_glyphs_and_remove_hinting(fontfile, hinting, output)<|MERGE_RESOLUTION|>--- conflicted
+++ resolved
@@ -19,13 +19,8 @@
 
 
 def clean_invalid_glyphs_and_remove_hinting(fontfile, hinting, output):
-<<<<<<< HEAD
-  exceptional_list = get_whitespace_and_ignorable_list()
-  cleaner = Cleaner(fontfile, hinting, exceptional_list)
-=======
   whitespace_and_ignorable_list = get_whitespace_and_ignorable_list()
   cleaner = Cleaner(fontfile, hinting, whitespace_and_ignorable_list)
->>>>>>> 93354f8f
   cleaner.clean()
   cleaner.save(output)
   cleaner.close()
